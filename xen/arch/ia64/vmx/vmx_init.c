--- conflicted
+++ resolved
@@ -275,14 +275,9 @@
 		for_each_vcpu(v->domain, o) {
 			p = get_vio(v->domain, o->vcpu_id);
 			o->arch.arch_vmx.xen_port = p->vp_eport =
-<<<<<<< HEAD
 					alloc_unbound_xen_event_channel(o, 0);
-			DPRINTK("Allocated port %d for hvm.\n",
-=======
-			                alloc_unbound_xen_event_channel(o, 0);
 			gdprintk(XENLOG_INFO, "Allocated port %d for hvm.\n",
->>>>>>> acff0881
-			        o->arch.arch_vmx.xen_port);
+			         o->arch.arch_vmx.xen_port);
 		}
 	}
 }
