/******************************************************************************
 * xc_linux_save.c
 * 
 * Save the state of a running Linux session.
 * 
 * Copyright (c) 2003, K A Fraser.
 */

#include <sys/time.h>
#include "xc_private.h"
#include <asm-xen/suspend.h>

#define BATCH_SIZE 1024   /* 1024 pages (4MB) at a time */

#define DEBUG 1
#define DDEBUG 0

#if DEBUG
#define DPRINTF(_f, _a...) printf ( _f , ## _a )
#else
#define DPRINTF(_f, _a...) ((void)0)
#endif

#if DDEBUG
#define DDPRINTF(_f, _a...) printf ( _f , ## _a )
#else
#define DDPRINTF(_f, _a...) ((void)0)
#endif

/*
 * Returns TRUE if the given machine frame number has a unique mapping
 * in the guest's pseudophysical map.
 * 0x80000000-3 mark the shared_info, and blk/net rings
 */

#if 0 
#define MFN_IS_IN_PSEUDOPHYS_MAP(_mfn)                                    \
    (((_mfn) < (1024*1024)) &&                                            \
     (((live_mfn_to_pfn_table[_mfn] < nr_pfns) &&                         \
       (live_pfn_to_mfn_table[live_mfn_to_pfn_table[_mfn]] == (_mfn))) || \
      ((live_mfn_to_pfn_table[_mfn] >= 0x80000000) &&                     \
       (live_mfn_to_pfn_table[_mfn] <= 0x80000003)) ||                    \
      (live_pfn_to_mfn_table[live_mfn_to_pfn_table[_mfn]] == 0x80000004)))
#endif
#define MFN_IS_IN_PSEUDOPHYS_MAP(_mfn)                                    \
    (((_mfn) < (1024*1024)) &&                                            \
     ((live_mfn_to_pfn_table[_mfn] < nr_pfns) &&                         \
       (live_pfn_to_mfn_table[live_mfn_to_pfn_table[_mfn]] == (_mfn))))

 
/* Returns TRUE if MFN is successfully converted to a PFN. */
#define translate_mfn_to_pfn(_pmfn)            \
({                                             \
    unsigned long mfn = *(_pmfn);              \
    int _res = 1;                              \
    if ( !MFN_IS_IN_PSEUDOPHYS_MAP(mfn) )      \
        _res = 0;                              \
    else                                       \
        *(_pmfn) = live_mfn_to_pfn_table[mfn]; \
    _res;                                      \
})

static inline int test_bit ( int nr, volatile void * addr)
{
    return (((unsigned long*)addr)[nr/(sizeof(unsigned long)*8)] >> 
            (nr % (sizeof(unsigned long)*8))) & 1;
}

static inline void clear_bit ( int nr, volatile void * addr)
{
    ((unsigned long*)addr)[nr/(sizeof(unsigned long)*8)] &= 
        ~(1 << (nr % (sizeof(unsigned long)*8) ) );
}

static inline void set_bit ( int nr, volatile void * addr)
{
    ((unsigned long*)addr)[nr/(sizeof(unsigned long)*8)] |= 
        (1 << (nr % (sizeof(unsigned long)*8) ) );
}

/* Returns the hamming weight (i.e. the number of bits set) in a N-bit word */
static inline unsigned int hweight32(unsigned int w)
{
    unsigned int res = (w & 0x55555555) + ((w >> 1) & 0x55555555);
    res = (res & 0x33333333) + ((res >> 2) & 0x33333333);
    res = (res & 0x0F0F0F0F) + ((res >> 4) & 0x0F0F0F0F);
    res = (res & 0x00FF00FF) + ((res >> 8) & 0x00FF00FF);
    return (res & 0x0000FFFF) + ((res >> 16) & 0x0000FFFF);
}

static inline int count_bits ( int nr, volatile void *addr)
{
    int i, count = 0;
    unsigned long *p = (unsigned long *)addr;
    /* We know that the array is padded to unsigned long. */
    for(i=0;i<nr/(sizeof(unsigned long)*8);i++,p++)
        count += hweight32( *p );
    return count;
}

static inline int permute( int i, int nr, int order_nr  )
{
    /* Need a simple permutation function so that we scan pages in a
       pseudo random order, enabling us to get a better estimate of
       the domain's page dirtying rate as we go (there are often 
       contiguous ranges of pfns that have similar behaviour, and we
       want to mix them up. */

    /* e.g. nr->oder 15->4 16->4 17->5 */
    /* 512MB domain, 128k pages, order 17 */

    /*
      QPONMLKJIHGFEDCBA  
             QPONMLKJIH  
      GFEDCBA  
     */
    
    /*
      QPONMLKJIHGFEDCBA  
                  EDCBA  
             QPONM
      LKJIHGF
      */

    do { i = ((i>>(order_nr-10)) | ( i<<10 ) ) & ((1<<order_nr)-1); }
    while ( i >= nr ); /* this won't ever loop if nr is a power of 2 */

    return i;
}

static long long tv_to_us( struct timeval *new )
{
    return (new->tv_sec * 1000000) + new->tv_usec;
}

static long long llgettimeofday()
{
    struct timeval now;
    gettimeofday(&now, NULL);
    return tv_to_us(&now);
}

static long long tv_delta( struct timeval *new, struct timeval *old )
{
    return ((new->tv_sec - old->tv_sec)*1000000 ) + 
        (new->tv_usec - old->tv_usec);
}

static int print_stats( int xc_handle, u32 domid, 
                        int pages_sent, xc_shadow_control_stats_t *stats,
                        int print )
{
    static struct timeval wall_last;
    static long long      d0_cpu_last;
    static long long      d1_cpu_last;

    struct timeval        wall_now;
    long long             wall_delta;
    long long             d0_cpu_now, d0_cpu_delta;
    long long             d1_cpu_now, d1_cpu_delta;

    gettimeofday(&wall_now, NULL);

    d0_cpu_now = xc_domain_get_cpu_usage( xc_handle, 0 )/1000;
    d1_cpu_now = xc_domain_get_cpu_usage( xc_handle, domid )/1000;

    if ( (d0_cpu_now == -1) || (d1_cpu_now == -1) ) 
        printf("ARRHHH!!\n");

    wall_delta = tv_delta(&wall_now,&wall_last)/1000;

    if ( wall_delta == 0 ) wall_delta = 1;

    d0_cpu_delta  = (d0_cpu_now - d0_cpu_last)/1000;
    d1_cpu_delta  = (d1_cpu_now - d1_cpu_last)/1000;

    if ( print )
        printf("delta %lldms, dom0 %d%%, target %d%%, sent %dMb/s, "
               "dirtied %dMb/s\n",
               wall_delta, 
               (int)((d0_cpu_delta*100)/wall_delta),
               (int)((d1_cpu_delta*100)/wall_delta),
               (int)((pages_sent*PAGE_SIZE*8)/(wall_delta*1000)),
               (int)((stats->dirty_count*PAGE_SIZE*8)/(wall_delta*1000)));

    d0_cpu_last  = d0_cpu_now;
    d1_cpu_last  = d1_cpu_now;
    wall_last = wall_now; 

    return 0;
}

/** Write the vmconfig string.
 * It is stored as a 4-byte count 'n' followed by n bytes.
 *
 * @param ioctxt i/o context
 * @return 0 on success, non-zero on error.
 */
static int write_vmconfig(XcIOContext *ioctxt){
    int err = -1;
    if(xcio_write(ioctxt, &ioctxt->vmconfig_n, sizeof(ioctxt->vmconfig_n))) goto exit;
    if(xcio_write(ioctxt, ioctxt->vmconfig, ioctxt->vmconfig_n)) goto exit;
    err = 0;
  exit:
    return err;
}

static int analysis_phase( int xc_handle, u32 domid, 
                           int nr_pfns, unsigned long *arr )
{
    long long start, now;
    xc_shadow_control_stats_t stats;

    start = llgettimeofday();

    while ( 0 )
    {
        int i;

        xc_shadow_control( xc_handle, domid, 
                           DOM0_SHADOW_CONTROL_OP_CLEAN2,
                           arr, nr_pfns, NULL);
        printf("#Flush\n");
        for ( i = 0; i < 100; i++ )
        {     
            usleep(10000);     
            now = llgettimeofday();
            xc_shadow_control( xc_handle, domid, 
                               DOM0_SHADOW_CONTROL_OP_PEEK,
                               NULL, 0, &stats);

            printf("now= %lld faults= %ld dirty= %ld dirty_net= %ld "
                   "dirty_block= %ld\n", 
                   ((now-start)+500)/1000, 
                   stats.fault_count, stats.dirty_count,
                   stats.dirty_net_count, stats.dirty_block_count);
        }
    }

    return -1;
}

int xc_linux_save(int xc_handle, XcIOContext *ioctxt)
{
    dom0_op_t op;
    int rc = 1, i, j, k, last_iter, iter = 0;
    unsigned long mfn;
    u32 domid = ioctxt->domain;
    int live = 0; // (ioctxt->flags & XCFLAGS_LIVE);
    int debug = (ioctxt->flags & XCFLAGS_DEBUG);
    int sent_last_iter, skip_this_iter;

    /* Important tuning parameters */
    int max_iters  = 29; /* limit us to 30 times round loop */
    int max_factor = 3;  /* never send more than 3x nr_pfns */

    /* The new domain's shared-info frame number. */
    unsigned long shared_info_frame;
    
    /* A copy of the CPU context of the guest. */
    full_execution_context_t ctxt;

    /* A copy of the domain's name. */
    char name[MAX_DOMAIN_NAME];

    /* A table containg the type of each PFN (/not/ MFN!). */
    unsigned long *pfn_type = NULL;
    unsigned long *pfn_batch = NULL;

    /* A temporary mapping, and a copy, of one frame of guest memory. */
    unsigned long page[1024];

    /* A copy of the pfn-to-mfn table frame list. */
    unsigned long *live_pfn_to_mfn_frame_list;
    unsigned long pfn_to_mfn_frame_list[1024];

    /* Live mapping of the table mapping each PFN to its current MFN. */
    unsigned long *live_pfn_to_mfn_table = NULL;
    /* Live mapping of system MFN to PFN table. */
    unsigned long *live_mfn_to_pfn_table = NULL;
    unsigned long mfn_to_pfn_table_start_mfn;
    
    /* Live mapping of shared info structure */
    shared_info_t *live_shinfo;

    /* base of the region in which domain memory is mapped */
    unsigned char *region_base = NULL;

    /* A temporary mapping, and a copy, of the guest's suspend record. */
    suspend_record_t *p_srec;

    /* number of pages we're dealing with */
    unsigned long nr_pfns;

    /* power of 2 order of nr_pfns */
    int order_nr; 

    /* bitmap of pages:
       - that should be sent this iteration (unless later marked as skip); 
       - to skip this iteration because already dirty;
       - to fixup by sending at the end if not already resent; */
    unsigned long *to_send, *to_skip, *to_fix;
    
    xc_shadow_control_stats_t stats;

    int needed_to_fix = 0;
    int total_sent    = 0;
    
    if (mlock(&ctxt, sizeof(ctxt))) {
        xcio_perror(ioctxt, "Unable to mlock ctxt");
        return 1;
    }

    if ( xc_domain_getfullinfo( xc_handle, domid, &op, &ctxt) )
    {
        xcio_error(ioctxt, "Could not get full domain info");
        goto out;
    }
    memcpy(name, op.u.getdomaininfo.name, sizeof(name));
    shared_info_frame = op.u.getdomaininfo.shared_info_frame;

    /* A cheesy test to see whether the domain contains valid state. */
    if ( ctxt.pt_base == 0 ){
        xcio_error(ioctxt, "Domain is not in a valid Linux guest OS state");
        goto out;
    }
    
    nr_pfns = op.u.getdomaininfo.max_pages; 

    /* cheesy sanity check */
    if ( nr_pfns > 1024*1024 ){
        xcio_error(ioctxt, "Invalid state record -- pfn count out of range: %lu", nr_pfns);
        goto out;
    }


    /* Map the shared info frame */
    live_shinfo = mfn_mapper_map_single(xc_handle, domid,
                                        PAGE_SIZE, PROT_READ,
                                        shared_info_frame);

    if (!live_shinfo){
        xcio_error(ioctxt, "Couldn't map live_shinfo");
        goto out;
    }

    /* the pfn_to_mfn_frame_list fits in a single page */
    live_pfn_to_mfn_frame_list = 
        mfn_mapper_map_single(xc_handle, domid, 
                              PAGE_SIZE, PROT_READ, 
                              live_shinfo->arch.pfn_to_mfn_frame_list );

    if (!live_pfn_to_mfn_frame_list){
        xcio_error(ioctxt, "Couldn't map pfn_to_mfn_frame_list");
        goto out;
    }

<<<<<<< HEAD
    /* Track the mfn_to_pfn table down from the domains PT */
    {
        unsigned long *pgd;
        unsigned long mfn_to_pfn_table_start_mfn;

        pgd = mfn_mapper_map_single(xc_handle, domid, 
                                    PAGE_SIZE, PROT_READ, 
                                    ctxt.pt_base>>PAGE_SHIFT);

        mfn_to_pfn_table_start_mfn = 
            pgd[HYPERVISOR_VIRT_START>>L2_PAGETABLE_SHIFT]>>PAGE_SHIFT;

        live_mfn_to_pfn_table = 
            mfn_mapper_map_single(xc_handle, 0x7FFFU, 
                                  PAGE_SIZE*1024, PROT_READ, 
                                  mfn_to_pfn_table_start_mfn );
    }
=======
>>>>>>> 42840634

    /* Map all the frames of the pfn->mfn table. For migrate to succeed, 
       the guest must not change which frames are used for this purpose. 
       (its not clear why it would want to change them, and we'll be OK
       from a safety POV anyhow. */

    live_pfn_to_mfn_table = mfn_mapper_map_batch(xc_handle, domid, 
                                                 PROT_READ,
                                                 live_pfn_to_mfn_frame_list,
                                                 (nr_pfns+1023)/1024 );  
    if( !live_pfn_to_mfn_table ){
        xcio_perror(ioctxt, "Couldn't map pfn_to_mfn table");
        goto out;
    }

    /* Setup the mfn_to_pfn table mapping */
    mfn_to_pfn_table_start_mfn = xc_get_m2p_start_mfn( xc_handle );

    live_mfn_to_pfn_table = 
	mfn_mapper_map_single(xc_handle, 0x7FFFFFFF, 
			      PAGE_SIZE*1024, PROT_READ, 
			      mfn_to_pfn_table_start_mfn );

    /* Canonicalise the pfn-to-mfn table frame-number list. */
    memcpy( pfn_to_mfn_frame_list, live_pfn_to_mfn_frame_list, PAGE_SIZE );

    for ( i = 0; i < nr_pfns; i += 1024 ){
        if ( !translate_mfn_to_pfn(&pfn_to_mfn_frame_list[i/1024]) ){
            xcio_error(ioctxt, "Frame # in pfn-to-mfn frame list is not in pseudophys");
            goto out;
        }
    }


    /* Domain is still running at this point */

    if( live ){ 
        if ( xc_shadow_control( xc_handle, domid, 
                                DOM0_SHADOW_CONTROL_OP_ENABLE_LOGDIRTY,
                                NULL, 0, NULL ) < 0 ) {
            xcio_error(ioctxt, "Couldn't enable shadow mode");
            goto out;
        }

        last_iter = 0;
        sent_last_iter = 1<<20; /* 4GB of pages */
    } else{
	/* This is a non-live suspend. Issue the call back to get the
	 domain suspended */

        last_iter = 1;

	xcio_suspend_domain(ioctxt);

	if ( xc_domain_getfullinfo( xc_handle, domid, &op, &ctxt) )
	{
	    xcio_error(ioctxt, "Could not get full domain info");
	    goto out;
	}

	if ( (op.u.getdomaininfo.flags & 
	     ( DOMFLAGS_SHUTDOWN | (SHUTDOWN_suspend<<DOMFLAGS_SHUTDOWNSHIFT) ))
	     != ( DOMFLAGS_SHUTDOWN | (SHUTDOWN_suspend<<DOMFLAGS_SHUTDOWNSHIFT) ))
	{
	    xcio_error(ioctxt, "Domain appears not to have suspended: %lx",
		       op.u.getdomaininfo.flags);
	    goto out;
	}

    }

    /* calculate the power of 2 order of nr_pfns, e.g.
       15->4 16->4 17->5 */
    for( i=nr_pfns-1, order_nr=0; i ; i>>=1, order_nr++ );

    /* Setup to_send bitmap */
    {
	/* size these for a maximal 4GB domain, to make interaction
	   with balloon driver easier. It's only user space memory,
	   ater all... (3x 128KB) */

        int sz = ( 1<<20 ) / 8;
 
        to_send = malloc( sz );
        to_fix  = calloc( 1, sz );
        to_skip = malloc( sz );

        if (!to_send || !to_fix || !to_skip){
            xcio_error(ioctxt, "Couldn't allocate to_send array");
            goto out;
        }

        memset( to_send, 0xff, sz );

        if ( mlock( to_send, sz ) ){
            xcio_perror(ioctxt, "Unable to mlock to_send");
            return 1;
        }

        /* (to fix is local only) */

        if ( mlock( to_skip, sz ) ){
            xcio_perror(ioctxt, "Unable to mlock to_skip");
            return 1;
        }

    }

    analysis_phase( xc_handle, domid, nr_pfns, to_skip );

    /* We want zeroed memory so use calloc rather than malloc. */
    pfn_type = calloc(BATCH_SIZE, sizeof(unsigned long));
    pfn_batch = calloc(BATCH_SIZE, sizeof(unsigned long));

    if ( (pfn_type == NULL) || (pfn_batch == NULL) ){
        errno = ENOMEM;
        goto out;
    }

    if ( mlock( pfn_type, BATCH_SIZE * sizeof(unsigned long) ) ){
        xcio_error(ioctxt, "Unable to mlock");
        goto out;
    }


    /*
     * Quick belt and braces sanity check.
     */
#if DEBUG
    {
	int err=0;
	for ( i = 0; i < nr_pfns; i++ )
	{
	    mfn = live_pfn_to_mfn_table[i];
	    
	    if( (live_mfn_to_pfn_table[mfn] != i) && (mfn != 0x80000001) )
	    {
		printf("i=0x%x mfn=%lx live_mfn_to_pfn_table=%lx\n",
		       i,mfn,live_mfn_to_pfn_table[mfn]);
		err++;
	    }
	}
	printf("Had %d unexplained entries in p2m table\n",err);
    }
#endif


    /* Start writing out the saved-domain record. */

    if ( xcio_write(ioctxt, "LinuxGuestRecord",    16) ||
         xcio_write(ioctxt, name,                  sizeof(name)) ||
         xcio_write(ioctxt, &nr_pfns,              sizeof(unsigned long)) ||
         xcio_write(ioctxt, pfn_to_mfn_frame_list, PAGE_SIZE) ){
        xcio_error(ioctxt, "Error writing header");
        goto out;
    }
    if(write_vmconfig(ioctxt)){
        xcio_error(ioctxt, "Error writing vmconfig");
        goto out;
    }

    print_stats( xc_handle, domid, 0, &stats, 0 );

    /* Now write out each data page, canonicalising page tables as we go... */
    
    while(1){
        unsigned int prev_pc, sent_this_iter, N, batch;

        iter++;
        sent_this_iter = 0;
        skip_this_iter = 0;
        prev_pc = 0;
        N=0;

        xcio_info(ioctxt, "Saving memory pages: iter %d   0%%", iter);

        while( N < nr_pfns ){
            unsigned int this_pc = (N * 100) / nr_pfns;

            if ( (this_pc - prev_pc) >= 5 ){
                xcio_info(ioctxt, "\b\b\b\b%3d%%", this_pc);
                prev_pc = this_pc;
            }

            /* slightly wasteful to peek the whole array evey time, 
               but this is fast enough for the moment. */

            if ( !last_iter && 
		 xc_shadow_control(xc_handle, domid, 
                                   DOM0_SHADOW_CONTROL_OP_PEEK,
                                   to_skip, nr_pfns, NULL) != nr_pfns )
	    {
                xcio_error(ioctxt, "Error peeking shadow bitmap");
                goto out;
            }
     

            /* load pfn_type[] with the mfn of all the pages we're doing in
               this batch. */

            for ( batch = 0; batch < BATCH_SIZE && N < nr_pfns ; N++ )
            {
                int n = permute(N, nr_pfns, order_nr );

                if ( 0 && debug ) {
                    fprintf(stderr,"%d pfn= %08lx mfn= %08lx %d  "
                            " [mfn]= %08lx\n",
                            iter, (unsigned long)n, live_pfn_to_mfn_table[n],
                            test_bit(n,to_send),
                            live_mfn_to_pfn_table[live_pfn_to_mfn_table[n]&
                                                 0xFFFFF]);
                }

                if ( !last_iter && 
                     test_bit(n, to_send) && 
                     test_bit(n, to_skip) ) {
                    skip_this_iter++; /* stats keeping */
                }

                if ( !((test_bit(n, to_send) && !test_bit(n, to_skip)) ||
                       (test_bit(n, to_send) && last_iter) ||
                       (test_bit(n, to_fix)  && last_iter)) ) {
                    continue;
                }

                /* we get here if:
                   1. page is marked to_send & hasn't already been re-dirtied
                   2. (ignore to_skip in last iteration)
                   3. add in pages that still need fixup (net bufs)
                */
  
                pfn_batch[batch] = n;
                pfn_type[batch] = live_pfn_to_mfn_table[n];

                if( pfn_type[batch] == 0x80000004 ){
                    /* not currently in pusedo-physical map -- set bit
                       in to_fix that we must send this page in last_iter
                       unless its sent sooner anyhow */

                    set_bit( n, to_fix );
                    if( iter>1 )
                        DDPRINTF("netbuf race: iter %d, pfn %lx. mfn %lx\n",
                                 iter,n,pfn_type[batch]);
                    continue;
                }

                if ( last_iter && 
                     test_bit(n, to_fix) && 
                     !test_bit(n, to_send) )
                {
                    needed_to_fix++;
                    DPRINTF("Fix! iter %d, pfn %x. mfn %lx\n",
                            iter,n,pfn_type[batch]);
                }

                clear_bit(n, to_fix); 

                batch++;
            }
     
            DDPRINTF("batch %d:%d (n=%d)\n", iter, batch, n);

            if ( batch == 0 )
                goto skip; /* vanishingly unlikely... */
      
            if ( (region_base = mfn_mapper_map_batch(xc_handle, domid, 
                                                     PROT_READ,
                                                     pfn_type,
                                                     batch)) == 0 ){
                xcio_perror(ioctxt, "map batch failed");
                goto out;
            }
     
            if ( get_pfn_type_batch(xc_handle, domid, batch, pfn_type) ){
                xcio_error(ioctxt, "get_pfn_type_batch failed");
                goto out;
            }
     
            for ( j = 0; j < batch; j++ ){
                if ( (pfn_type[j] & LTAB_MASK) == XTAB ){
                    DDPRINTF("type fail: page %i mfn %08lx\n",j,pfn_type[j]);
                    continue;
                }
  
                if ( 0 && debug )
                    fprintf(stderr, "%d pfn= %08lx mfn= %08lx [mfn]= %08lx"
                            " sum= %08lx\n",
                            iter, 
                            (pfn_type[j] & LTAB_MASK) | pfn_batch[j],
                            pfn_type[j],
                            live_mfn_to_pfn_table[pfn_type[j]&(~LTAB_MASK)],
                            csum_page(region_base + (PAGE_SIZE*j)));

                /* canonicalise mfn->pfn */
                pfn_type[j] = (pfn_type[j] & LTAB_MASK) | pfn_batch[j];
            }

            if ( xcio_write(ioctxt, &batch, sizeof(int) ) ){
                xcio_error(ioctxt, "Error when writing to state file (2)");
                goto out;
            }

            if ( xcio_write(ioctxt, pfn_type, sizeof(unsigned long)*j ) ){
                xcio_error(ioctxt, "Error when writing to state file (3)");
                goto out;
            }
     
            /* entering this loop, pfn_type is now in pfns (Not mfns) */
            for( j = 0; j < batch; j++ ){
                /* write out pages in batch */
                if( (pfn_type[j] & LTAB_MASK) == XTAB){
                    DDPRINTF("SKIP BOGUS page %i mfn %08lx\n",j,pfn_type[j]);
                    continue;
                }
  
                if ( ((pfn_type[j] & LTAB_MASK) == L1TAB) || 
                     ((pfn_type[j] & LTAB_MASK) == L2TAB) ){
                    memcpy(page, region_base + (PAGE_SIZE*j), PAGE_SIZE);
      
                    for ( k = 0; 
                          k < (((pfn_type[j] & LTAB_MASK) == L2TAB) ? 
                               (HYPERVISOR_VIRT_START >> L2_PAGETABLE_SHIFT) :
                               1024); 
                          k++ ){
                        unsigned long pfn;

                        if ( !(page[k] & _PAGE_PRESENT) )
                            continue;
                        
                        mfn = page[k] >> PAGE_SHIFT;      
                        pfn = live_mfn_to_pfn_table[mfn];

                        if ( !MFN_IS_IN_PSEUDOPHYS_MAP(mfn) )
                        {
                            /* I don't think this should ever happen */
                            printf("FNI %d : [%08lx,%d] pte=%08lx, "
                                   "mfn=%08lx, pfn=%08lx [mfn]=%08lx\n",
                                   j, pfn_type[j], k,
                                   page[k], mfn, live_mfn_to_pfn_table[mfn],
                                   (live_mfn_to_pfn_table[mfn]<nr_pfns)? 
                                   live_pfn_to_mfn_table[
                                       live_mfn_to_pfn_table[mfn]] : 
                                   0xdeadbeef);

                            pfn = 0; /* be suspicious */
                        }

                        page[k] &= PAGE_SIZE - 1;
                        page[k] |= pfn << PAGE_SHIFT;
   
#if 0
                        printf("L%d i=%d pfn=%d mfn=%d k=%d pte=%08lx "
                               "xpfn=%d\n",
                               pfn_type[j]>>28,
                               j,i,mfn,k,page[k],page[k]>>PAGE_SHIFT);
#endif     
   
                    } /* end of page table rewrite for loop */
      
                    if ( xcio_write(ioctxt, page, PAGE_SIZE) ){
                        xcio_error(ioctxt, "Error when writing to state file (4)");
                        goto out;
                    }
      
                }  /* end of it's a PT page */ else {  /* normal page */

                    if ( xcio_write(ioctxt, region_base + (PAGE_SIZE*j), 
                                     PAGE_SIZE) ){
                        xcio_error(ioctxt, "Error when writing to state file (5)");
                        goto out;
                    }
                }
            } /* end of the write out for this batch */
     
            sent_this_iter += batch;

        } /* end of this while loop for this iteration */

        munmap(region_base, batch*PAGE_SIZE);

    skip: 

        total_sent += sent_this_iter;

        xcio_info(ioctxt, "\r %d: sent %d, skipped %d, ", 
                       iter, sent_this_iter, skip_this_iter );

        if ( last_iter ) {
            print_stats( xc_handle, domid, sent_this_iter, &stats, 1);

            xcio_info(ioctxt, "Total pages sent= %d (%.2fx)\n", 
                           total_sent, ((float)total_sent)/nr_pfns );
            xcio_info(ioctxt, "(of which %d were fixups)\n", needed_to_fix  );
        }       

        if (last_iter && debug){
            int minusone = -1;
            memset( to_send, 0xff, (nr_pfns+8)/8 );
            debug = 0;
            printf("Entering debug resend-all mode\n");
    
            /* send "-1" to put receiver into debug mode */
            if ( xcio_write(ioctxt, &minusone, sizeof(int)) )
            {
                xcio_error(ioctxt, "Error when writing to state file (6)");
                goto out;
            }

            continue;
        }

        if ( last_iter ) break;

        if ( live )
        {
            if ( 
                /* ( sent_this_iter > (sent_last_iter * 0.95) ) || */
                (iter >= max_iters) || 
                (sent_this_iter+skip_this_iter < 50) || 
                (total_sent > nr_pfns*max_factor) )
            {
                DPRINTF("Start last iteration\n");
                last_iter = 1;

		xcio_suspend_domain(ioctxt);
		
		if ( xc_domain_getfullinfo( xc_handle, domid, &op, &ctxt) )
		{
		    xcio_error(ioctxt, "Could not get full domain info");
		    goto out;
		}
		
		if ( (op.u.getdomaininfo.flags & 
		      ( DOMFLAGS_SHUTDOWN |
			(SHUTDOWN_suspend<<DOMFLAGS_SHUTDOWNSHIFT) ))
		     != ( DOMFLAGS_SHUTDOWN |
			  (SHUTDOWN_suspend<<DOMFLAGS_SHUTDOWNSHIFT) ))
		{
		    xcio_error(ioctxt, 
			       "Domain appears not to have suspended: %lx",
			       op.u.getdomaininfo.flags);
		    goto out;
		}

            } 

            if ( xc_shadow_control( xc_handle, domid, 
                                    DOM0_SHADOW_CONTROL_OP_CLEAN2,
                                    to_send, nr_pfns, &stats ) != nr_pfns ) 
            {
                xcio_error(ioctxt, "Error flushing shadow PT");
                goto out;
            }

            sent_last_iter = sent_this_iter;

            print_stats( xc_handle, domid, sent_this_iter, &stats, 1);
     
        }


    } /* end of while 1 */

    DPRINTF("All memory is saved\n");

    /* Success! */
    rc = 0;
    
    /* Zero terminate */
    if ( xcio_write(ioctxt, &rc, sizeof(int)) )
    {
        xcio_error(ioctxt, "Error when writing to state file (6)");
        goto out;
    }

printf("SUSPPPPPPPP flags %08lx shinfo %08lx eip %08lx esi %08lx\n", 
       op.u.getdomaininfo.flags, op.u.getdomaininfo.shared_info_frame,
       ctxt.cpu_ctxt.eip, ctxt.cpu_ctxt.esi );

    /* Map the suspend-record MFN to pin it. The page must be owned by 
       domid for this to succeed. */
    p_srec = mfn_mapper_map_single(xc_handle, domid,
                                   sizeof(*p_srec), PROT_READ, 
                                   ctxt.cpu_ctxt.esi);
    if (!p_srec){
        xcio_error(ioctxt, "Couldn't map suspend record");
        goto out;
    }


printf("nrpfns according to suspend record is %ld\n", p_srec->nr_pfns );

    if (nr_pfns != p_srec->nr_pfns )
    {
	xcio_error(ioctxt, "Suspend record nr_pfns unexpected (%ld != %ld)",
		   p_srec->nr_pfns, nr_pfns);
        goto out;
    }

    /* Canonicalise the suspend-record frame number. */
    if ( !translate_mfn_to_pfn(&ctxt.cpu_ctxt.esi) ){
        xcio_error(ioctxt, "Suspend record is not in range of pseudophys map");
        goto out;
    }
       
    /* Canonicalise each GDT frame number. */
    for ( i = 0; i < ctxt.gdt_ents; i += 512 ) {
        if ( !translate_mfn_to_pfn(&ctxt.gdt_frames[i]) ) {
            xcio_error(ioctxt, "GDT frame is not in range of pseudophys map");
            goto out;
        }
    }

    /* Canonicalise the page table base pointer. */
    if ( !MFN_IS_IN_PSEUDOPHYS_MAP(ctxt.pt_base >> PAGE_SHIFT) ) {
        xcio_error(ioctxt, "PT base is not in range of pseudophys map");
        goto out;
    }
    ctxt.pt_base = live_mfn_to_pfn_table[ctxt.pt_base >> PAGE_SHIFT] <<
        PAGE_SHIFT;

    if ( xcio_write(ioctxt, &ctxt,       sizeof(ctxt)) ||
         xcio_write(ioctxt, live_shinfo, PAGE_SIZE) ) {
        xcio_error(ioctxt, "Error when writing to state file (1)");
        goto out;
    }
    munmap(live_shinfo, PAGE_SIZE);
printf("Everything saved OK!\n");
 out:
    if ( pfn_type != NULL ) free(pfn_type);
    DPRINTF("Save exit rc=%d\n",rc);
    return !!rc;

}<|MERGE_RESOLUTION|>--- conflicted
+++ resolved
@@ -355,26 +355,6 @@
         goto out;
     }
 
-<<<<<<< HEAD
-    /* Track the mfn_to_pfn table down from the domains PT */
-    {
-        unsigned long *pgd;
-        unsigned long mfn_to_pfn_table_start_mfn;
-
-        pgd = mfn_mapper_map_single(xc_handle, domid, 
-                                    PAGE_SIZE, PROT_READ, 
-                                    ctxt.pt_base>>PAGE_SHIFT);
-
-        mfn_to_pfn_table_start_mfn = 
-            pgd[HYPERVISOR_VIRT_START>>L2_PAGETABLE_SHIFT]>>PAGE_SHIFT;
-
-        live_mfn_to_pfn_table = 
-            mfn_mapper_map_single(xc_handle, 0x7FFFU, 
-                                  PAGE_SIZE*1024, PROT_READ, 
-                                  mfn_to_pfn_table_start_mfn );
-    }
-=======
->>>>>>> 42840634
 
     /* Map all the frames of the pfn->mfn table. For migrate to succeed, 
        the guest must not change which frames are used for this purpose. 
